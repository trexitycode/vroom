--- conflicted
+++ resolved
@@ -30,11 +30,8 @@
 - Refactor heuristics to be able to operate on a subset of jobs and vehicles (#837)
 - Account for vehicle/job compatibility in heuristic regrets values (#982)
 - Slightly reduce computing times for SWAP* operator (#987)
-<<<<<<< HEAD
 - Refactor `RouteSplit` operator (#996)
-=======
 - Update cxxopts to 3.1.1 (#997)
->>>>>>> 1bc731a3
 
 ### Fixed
 
