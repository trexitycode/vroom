--- conflicted
+++ resolved
@@ -4,11 +4,8 @@
 
 ### Added
 
-<<<<<<< HEAD
+- Support for (multiple) driver breaks at vehicle level (#186)
 - Dependency to `libasio`, replacing boost/asio (#325)
-=======
-- Support for (multiple) driver breaks at vehicle level (#186)
->>>>>>> c4d4dd0c
 
 ### Changed
 
