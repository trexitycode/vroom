--- conflicted
+++ resolved
@@ -13,11 +13,8 @@
 
 #### Internals
 
-<<<<<<< HEAD
+- Bypass matrix request in `plan` mode (#444)
 - Refactor heuristics to reduce code duplication (#1181)
-=======
-- Bypass matrix request in `plan` mode (#444)
->>>>>>> 8df975fa
 - Refactor `Matrix` template class (#1089)
 - Refactor to use `std::format` whenever possible (#1081)
 - Reduce complexity for recreation process (#1155)
