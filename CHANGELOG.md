# Changelog

## [Unreleased]

### Added

### Changed

#### CI

<<<<<<< HEAD
- Update GitHub Actions (#1094)
=======
- Speed up OSRM build (#1096)
>>>>>>> 379d4c15

### Fixed

## [v1.14.0] - 2024-01-16

### Added

#### Features

- Support for cost per km for vehicles (#908)
- Support for `max_distance` at vehicle level (#354)
- `MAX_DISTANCE` violation cause in plan mode (#995)
- Recommendation on how to cite in publications (#943)
- Changelog sub-categories (#1018)

#### Core solving

- `PriorityReplace` local search operator (#988)
- Experimental `TSPFix` local search operator (#737)

#### Internals

- Store distance matrices (#956)
- Default radius of 35km for OSRM snapping (#922)
- Support for URL path in host (#966)

### Changed

#### Core solving

- Significant speedup by pruning local search moves (#509)
- Reduce `compute_best_route_split_choice` complexity (#962)
- `Eval::operator<` sorts on cost, then duration (#914)
- Improved `vrptw::PDShift` implementation (#852)
- Refactor heuristics to be able to operate on a subset of jobs and vehicles (#837)
- Account for vehicle/job compatibility in heuristic regrets values (#982)
- Slightly reduce computing times for SWAP* operator (#987)
- Refactor `RouteSplit` operator (#996)

#### Internals

- Switch to C++20 (#851)
- Exposed internal variables to get feature parity for pyvroom (#901)
- Improve some error messages (#848)
- Improved error messages for file-related IO errors (#553)
- Add job id to error message for unreachable step (#946)
- Reserve `vector` capacity whenever possible (#915)
- Distances in output are from internal matrices, not routing requests (#957)
- Remove unused `tw_length` member from `Job` and associated code
- Scale `TimeWindow::length` from `UserDuration` to `Duration` (#1015)

#### Routing

- ORS: (previously) hard-coded `/ors/v2` slug now has to be added to the path using `-a` (#1036)

#### Dependencies

- Submodule and update Rapidjson (#929)
- Update polylineencoder to v2.0.1 (#931)
- Update polylineencoder to v2.0.2 (#1006)
- Update cxxopts to 3.1.1 (#997)

#### CI

- Update GitHub Actions (#857)
- Setup a `clang-tidy` workflow (#789)
- Add running `apt-get update` in CI jobs (#863)
- Update formatting script to use `clang-format` 14 (#894)
- Update gcc to version 12 in CI (#1002)
- Update clang to version 15 in CI (#1022)

### Fixed

#### Core solving

- `max_travel_time` parameter not taken into account in edge case (#884)
- `max_travel_time` not accounted for with vehicle steps in solving mode (#954)
- `max_travel_time` not accounted for in `RouteSplit` (#941)
- Wrong capacity checks in `RouteSplit` (#981)
- Overflow related to scaling default time windows (#1020)

#### Internals

- Internal matrix problem with inconsistent `location_index` and `location` values (#909)
- Silent fail on invalid output file (#553)
- Comparison of index-based and coordinates-based locations (#935)
- Meaningless `location_index` provided in output for break steps (#877)

#### CI

- Address sonarcloud "bugs" reports (#984)
- Address some sonarcloud "code smell" reports (#986)

## [v1.13.0] - 2023-01-31

### Added

- Support for `max_travel_time` at vehicle level (#273)
- Support for vehicle fixed costs (#528)
- Support for cost per hour for vehicles (#732)
- Support for `max_load` constraint at break level (#786)
- `RouteSplit` local search operator (#788)
- Advertise `libvroom` in README and wiki (#42)

### Changed

- Use new struct to evaluate edges internally (#738)
- Use `std::chrono::milliseconds` for `Timeout` value (#728)
- Use `struct` for storing `Coordinates` instead of an `std::array` (#730)
- Refactor `SolutionIndicators` struct (#750)
- Do not duplicate local search for identical heuristic solutions (#750)
- Add message on invalid routing response (#764)
- Consistent exception type on invalid profile (#771)
- Pass zero amount directly instead of its size (#776)
- Add named constants for default threads number and exploration level (#805)
- Refactor `TSP` cost functions (#812)
- CI builds now use clang++ 14 and g++ 11 on Ubuntu 22.04 (#816)
- Refactor `CVRP::solve` and `VRPTW::solve` functions (#818)
- Refactor `CostWrapper` (#828)

### Fixed

- Missing break validity check (#754)
- Unecessary waiting with multiple breaks and shipments (#840)
- Mark `JobAmount` and `JobTime` comparison operators as `const` (#724)
- Update `ssl_send_and_receive` to throw RoutingExceptions (#770)
- Timeout not observed with multiple long heuristics per thread (#792)
- Wrong validity check range in `vrptw::MixedExchange` (#821)
- Underflow in insertion regrets (#831)
- Crash with missing location coordinates and only `costs` custom matrix (#826)

## [v1.12.0] - 2022-05-31

### Added

- `IntraTwoOpt` local search operator (#706)
- `description` key for unassigned tasks in output, if provided (#403)
- `location_index` key for unassigned tasks and each step, if provided (#625)
- Shared target to makefile, for creating Position Independent Code (#617)
- Exposing some internals for Python through compile flags (#640)
- Stats on local search operators use for dev/debug purposes (#658)
- Project can be compiled without routing support to limit dependencies (#676)
- Internal `max_tasks` constraints derived from input to speed up local-search (#648)

### Changed

- Prune local search moves based on TW constraints (#583)
- Prune local search moves based on capacity constraints (#709)
- Refactor exception class (#639)
- CI builds now run against `libosrm` v5.26.0 (#651)
- Reduce computing time on PDPTW benchmarks by around 20% (#559)
- Change Input and parser signature to simplify downstream usage (#665)
- Consider move options in SWAP* that were previously wrongly discarded (#682)
- Use cxxopts as command line parser instead of getopt (#602)
- Change polylineencoder usage to submodule instead of plain header (#686)

### Fixed

- Remove duplicate definition of LocalSearch (#638)
- Move priority check to Job constructor instead of input parser (#628)
- Wrong index values without custom matrix (#683)
- Assignments instead of equality checks in some plan mode assertions (#701)
- Initialization of single-entry matrix (#699)

## [v1.11.0] - 2021-11-19

### Added

- `setup` key for tasks to refine service time modeling (#358)
- `max_tasks` key limiting route size at vehicle level (#421, #566)
- Support for custom cost matrices (#415)
- Number of routes in solution summary (#524)
- Implementation for extended SWAP* local search operator (#507)
- `-l` command-line flag for user-provided timeout (#594)
- Ability to start the search from user-defined solution (#376)
- Github Actions CI (#436)
- Check for libvroom example build in CI (#514)

### Changed

- `vehicle.steps` are now used in solving mode (#606)
- CI builds now run on Ubuntu 20.04 (#455)
- Simplified time window handling logic in TWRoute (#557)

### Removed

- Travis CI builds (#436)
- Exchange local search operator (#507)

### Fixed

- "Infeasible route" error while an existing route plan exists (#506)
- Break omitted with no other time window (#497)
- Biased evaluation in `try_job_additions` (#572)
- Routing error with custom matrix and `-g` (#561)
- Crash on empty custom matrix (#570)
- Properly allow empty skills arrays (#586)
- Restrict `speed_factor` in the range `(0, 5]` (#591)

## [v1.10.0] - 2021-05-06

### Added

- Support for heterogeneous vehicle routing profiles (#394) (#490)
- Optional `speed_factor` key for vehicle-level tuning (#450)
- Support Valhalla as routing engine (#306)
- Report `type` for unassigned tasks in output (#469)

### Changed

- A mix of empty and non-empty `skills` arrays is allowed in input (#460)
- Formatting script updated to use version 10 of clang-format (#452)
- vroom will now read json input from stdin if no other input is specified (#457)
- Clearer error message with invalid json response from http routing request (#471)

### Deprecated

- Top-level `matrix` key should be replaced using the new `matrices` syntax (#450)

### Fixed

- Compatibility with Visual Studio 2019 (#448)
- The pd_shift operation can now insert a shipment at the end of a route (#462)
- Truncated distance value for end step (#463)
- Zero distance value for last break in open-ended route (#475)
- Multi-thread exception handling (#417, #478)

## [v1.9.0] - 2021-03-04

### Added

- Ability to choose ETA and report violations for custom routes using `-c` (#430)
- Custom route description using new `steps` key for a `vehicle` in input (#430)
- A `violations` object is reported in output at `step`, `route` and `summary` level (#430)
- `libglpk` used as an optional dependency, required for `-c` (#430)

### Changed

- Reduce computing time by refactoring `LocalSearch::try_job_additions` (#392)
- Reduce build time by refactoring includes (#425)
- Improve error message with wrong profile using libosrm (#397)
- Check for duplicate ids across tasks of the same type: `job`, `pickup`, `delivery` (#430)
- Check for duplicate ids across `break` tasks for the same vehicle (#430)
- Report `service` and `waiting_time` for all `step` objects in output (#430)
- Always report a `start` and `end` step for the route, regardless of vehicle description (#430)

### Fixed

- Rapidjson assert on invalid syntax for first vehicle (#418)

## [v1.8.0] - 2020-09-29

### Added

- Local search move removing a job in a route and adding an unassigned one (#324)
- Support for string description of vehicles and tasks (#235)
- Priority sum report in output (#390)

### Changed

- Improved job earliest/latest dates handling internally (#330)

### Fixed

- Break ordering problem (#385)
- Obvious suboptimal solution with many unassigned jobs (#319)
- Documentation mismatch (#361)
- Profile type not checked in input (#355)
- Error reported by UBSan (#371)

## [v1.7.0] - 2020-07-08

### Added

- Support for (multiple) driver breaks at vehicle level (#186)
- Dependency to `libasio`, replacing boost/asio (#325)
- More details on features and workflow in README (#335)

### Changed

- Switch to C++17 (#311)
- Use `std::optional` and drop dependency to boost/optional (#312)
- Refactor routing wrapper classes (#320)

### Deprecated

- Steps `job` key is replaced by `id` for consistency with breaks

### Removed

- Drop boost dependency (#325)

### Fixed

- Erroneous call to TSP code with amount-less shipments (#333)
- Missing propagation of ealiest/latest dates in corner case (#339)

## [v1.6.0] - 2020-02-18

### Added

- Support for pickup and delivery tasks (#274)
- `shipments` array in input (#274)
- Use https for routing requests over port 443 (#289)
- New local search operator for route exchange (#288)

### Changed

- Steps `type` in json output can also have value `pickup` and `delivery` (#274)
- Extended range for valid priority values (#287)
- Use `operator&&` for short-circuit evaluation (#293)
- Earlier local search aborts based on incompatibilities (#281)
- Travis script update (#301)

### Fixed

- Missing valid moves for intra Or-opt (#286)
- Unwanted routing engine request with 1x1 custom matrix (#291)
- Error on single-location `table` request (#295)

## [v1.5.0] - 2019-10-14

### Added

- Support for mixing independent pickups and deliveries (#241)
- `pickup` and `delivery` keys for `job` in input and for `route` and `summary` in output (#262)
- `load` key at `step` level in output (#262)
- `priority` key for jobs to gain some control on which jobs are unassigned (#246)
- `HttpWrapper` class to factor code previously duplicated across routing wrappers (#224)

### Changed

- Speed up solving by 25% for CVRP and up to 30% for VRPTW benchmark instances (#255)
- Update Travis configuration to use Ubuntu Bionic (#260)
- Cut down validity checks time (#266)

### Deprecated

- `amount` key at `job` level in input and at `summary` and `route` level in output (#262)

### Removed

- Clustering heuristics for CVRP (#267)

### Fixed

- Implicit instantiation of undefined template error for macos g++ compiler (#231)
- Parsing vehicle ids as `uint64_t` (#228)
- `osrm::EngineConfig` initialization for use with recent `libosrm` versions (#259)

## [v1.4.0] - 2019-03-26

### Added

- Optional `profile` key for vehicles to allow picking routing profile at query-time (#196)
- `-r` command-line flag for explicit routing engine choice (#196)
- Support for multiple named datasets when using `libosrm` (#181)
- Generic `vroom` namespace and several other specializations (#135)
- Support for OpenRouteService as routing engine (#204)
- Spot more job/vehicle incompatibilities derived from constraints (#201)
- Filter out irrelevant local search neighbourhoods for vehicles with disjoint job candidates (#202)
- Specific status codes by error type (#182)
- Avoid locations duplicates for matrix requests (#200)
- Nearest job route seeding option for VRPTW heuristic (#210)

### Changed

- Refactor to remove duplicate code for heuristic and local search (#176)
- Refactor to enforce naming conventions that are now explicitly stated in `CONTRIBUTING.md` (#135)
- Options `-a` and `-p` can be used to define profile-dependant servers (#196)

### Removed

- `-l` and `-m` command-line flags (#196)

### Fixed

- Missing capacity check for initialization in parallel clustering heuristic (#198)
- Segfault on job empty `time_windows` array (#221)

## [v1.3.0] - 2018-12-10

### Added

- Support for VRPTW (#113)
- CI builds using Travis (#134)
- Adjust solving depending on whether vehicles locations are all identical (#152)
- New local search operator (#164)
- Specific intra-route local search operators (#170)

### Changed

- Update `clang-format` to 6.0 for automatic code formatting (#143)
- Keys `duration` and `arrival` are no longer optional in output and based on matrix values.
- Speed up TSP solving by over 35% on all TSPLIB instances (#142)
- Speed up CVRP solving by over 65%, then another ~8% on all CVRPLIB instances (#146, #147)
- New heuristic for CVRP (#153)
- Take advantage of CVRP speed-up and new heuristic to adjust quality/computing time trade-offs (#167)
- Default exploration level set to 5 (max value)

### Fixed

- Wrong ETA with service time and no start (#148)

## [v1.2.0]

### Added

- Support for multiple vehicles
- Support for multi-dimensional capacity constraints (#74)
- Support for skills to model jobs/vehicles compatibility (#90)
- Support for user-defined matrices (#47)
- New flag `-x` to set the trade-off between computing time and exploration depth (#131)
- Provide ETA at step level in the routes, using optional service time for each job (#101, #103)
- Experimental* support to use `vroom` directly from C++ as a library (#42)
- Automatic code formatting script based on `clang-format` (#66)
- PR template

*: read "functional with no C++ API stability guarantee"

### Changed

- Update `rapidjson` to a patched `v1.1.0` (#128)
- Improve dependency handling (#78)
- Improve compilation time and switch from relative to absolute paths for includes (#108)
- Various refactors (#64, #72, #88, #106)

### Removed

- Drop Boost.Log dependency (#130)

### Fixed

- Memory leak upon `vrp` destruction (#69)
- Prevent overflows with huge costs (#50)
- Infinite loop on TSP edge case (#122)
- Various build warnings and errors with both `gcc` and `clang` (#94, #114)

## [v1.1.0]

### Added

- Support `libosrm` as of v5.4 for faster `table` and `route` queries
  (#34)
- Add contributing guidelines (#56)
- Compile also with `-std=c++11`, useful in some environments (#55)

### Changed

- Internals refactor setting up a scalable data model for future
  features (#44)
- Renamed solution indicators key in json output `solution`->`summary`
- Global cleanup with regard to coding standard (#56)

### Removed

- Drop support for TSPLIB files (#48)
- Clean unused code and heuristics

## [v1.0.0]

### Added

- Support for OSRM v5.*
- Dedicated folder for API documentation

### Changed

- New input and output json API (#30)
- Switch to [lon, lat] for all coordinates (#33)

### Removed

- Drop support for OSRM v4.*
- Flags `-s` and `-e` (see new API)

### Fixed

- Compilation trouble with rapidjson and some types (#31)
- Correct usage display obtained with `-h` (#39)

## [v0.3.1]

### Changed

- Switch to BSD 2-clause license.
- Solving TSPLIB instances does not require the `-t` flag anymore.
- Several components of the local search code can now use
  multi-threading (#26).

### Fixed

- Improve 2-opt operator for symmetric cases (#27).

## [v0.3]

### Added

- Compute optimized "open" trips with user-defined start and/or end.
- Special extra handling for asymmetric problems in the local search
  phase.
- New local search operator to improve results in specific asymmetric
  context (e.g. many locations in a dense urban area with lots of
  one-way streets).
- OSRM v4.9.* compatibility.
- Use rapidjson for json i/o (#19)
- Append the `tour` key to the solution in any case.

### Changed

- U-turns enabled when retrieving detailed route geometry from OSRM
  (#10).
- Evolution of the local-search strategy providing lower dispersion in
  solution quality and improving on worst-case solutions (overall
  worst-case on TSPLIB went from +9.56% over the optimal in v0.2 to
  +6.57% in this release).
- Core refactor for undirected graph (#13), tsp structure and tsplib
  loader (#24), heuristics, local search and 2-opt
  implementation. Results in a less intensive memory usage and faster
  computing times (on TSPLIB files, the computing times dropped by
  more than a factor of 2 on average).
- Cleanup verbose output, using Boost.Log for better display (#18).
- Switch to boost::regex for input parsing.

### Fixed

- Wrong output tour size for problems with 2 locations (#16).
- Segfault with explicit matrix in TSPLIB format (#14).
- Invalid syntax for newline at the end of input file (#17).
- Trouble with the regexes used for TSPLIB parsing (#7).
- Incorrect DIMENSION key in TSPLIB format raising stoul exception.
- Segfault for DIMENSION: 1 problem in TSPLIB format (#25).

## [v0.2]

### Added

- New loader to handle TSPLIB format, providing support for
  user-defined matrices (#2).
- Dependency on boost.

### Changed

- Switch to boost.asio for http queries handling.
- Simplified matrix implementation.
- Use of -std=c++14 flag.

### Fixed

- Socket reading issues (#1).
- Potentially incorrect request for route summary (#5).

## [v0.1]

### Added

- Solving problems with one vehicle visiting several places a.k.a
  [travelling salesman problem](https://en.wikipedia.org/wiki/Travelling_salesman_problem).
- Support matrix computation using [OSRM](http://project-osrm.org/).
- Solution output to `json` with location ordering, cost of the
  solution and execution details.
- Optional ready-to-use detailed route.
- Optional use of euclidean distance for matrix computation.
<|MERGE_RESOLUTION|>--- conflicted
+++ resolved
@@ -8,11 +8,8 @@
 
 #### CI
 
-<<<<<<< HEAD
 - Update GitHub Actions (#1094)
-=======
 - Speed up OSRM build (#1096)
->>>>>>> 379d4c15
 
 ### Fixed
 
