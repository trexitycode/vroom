--- conflicted
+++ resolved
@@ -21,7 +21,6 @@
 
 ### Fixed
 
-<<<<<<< HEAD
 #### Internals
 
 - Iterator type required by `TWRoute::replace` function (#1103)
@@ -29,9 +28,10 @@
 #### CI
 
 - Wrong compiler used for clang-based OSRM builds (#1098)
-=======
-- Routing errors handling with ORS (#1083)
->>>>>>> f251a6f4
+
+#### Routing
+
+- ORS error handling (#1083)
 
 ## [v1.14.0] - 2024-01-16
 
