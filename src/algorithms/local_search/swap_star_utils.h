--- conflicted
+++ resolved
@@ -175,33 +175,6 @@
                                          const Index t_vehicle,
                                          const Route& target,
                                          const Eval& best_known_gain) {
-<<<<<<< HEAD
-  // Preprocessing phase.
-  std::unordered_map<Index, ThreeInsertions> top_insertions_in_target;
-  for (unsigned s_rank = 0; s_rank < source.route.size(); ++s_rank) {
-    const auto source_job_rank = source.route[s_rank];
-
-    if (input.jobs[source_job_rank].type == JOB_TYPE::SINGLE &&
-        input.vehicle_ok_with_job(t_vehicle, source_job_rank)) {
-      top_insertions_in_target[s_rank] =
-        find_top_3_insertions(input, source_job_rank, target);
-    }
-  }
-
-  std::unordered_map<Index, ThreeInsertions> top_insertions_in_source;
-  for (unsigned t_rank = 0; t_rank < target.route.size(); ++t_rank) {
-    const auto target_job_rank = target.route[t_rank];
-
-    if (input.jobs[target_job_rank].type == JOB_TYPE::SINGLE &&
-        input.vehicle_ok_with_job(s_vehicle, target_job_rank)) {
-      top_insertions_in_source[t_rank] =
-        find_top_3_insertions(input, target_job_rank, source);
-    }
-  }
-
-  // Search phase.
-=======
->>>>>>> 95b30e85
   auto best_choice = empty_swap_choice;
   Eval best_gain = best_known_gain;
 
