/*

This file is part of VROOM.

Copyright (c) 2015-2016, Julien Coupey.
All rights reserved (see LICENSE).

*/

#include "tsp.h"

tsp::tsp(const problem_io<distance_t>& loader):
  _pbl_context(loader.get_pbl_context()),
  _matrix(loader.get_matrix()),
  _symmetrized_matrix(0),
<<<<<<< HEAD
  _is_symmetric(true),
  _cl_args(cl_args){
  
  // Computing matrix with the right tool.
  if(cl_args.use_osrm){
    _loader 
      = std::make_unique<osrm_wrapper>(cl_args.osrm_address, 
                                       cl_args.osrm_port,
                                       cl_args.osrm_profile,
                                       cl_args.input);
=======
  _is_symmetric(true){

  if(_pbl_context.force_start){
    assert(_pbl_context.start < _matrix.size());
>>>>>>> 97433690
  }
  if(_pbl_context.force_end){
    assert(_pbl_context.end < _matrix.size());
  }

  // Distances on the diagonal are never used except in the minimum
  // weight perfect matching during the heuristic. This makes sure
  // each node will be impossible to match with itself at that time.
  for(index_t i = 0; i < _matrix.size(); ++i){
    _matrix[i][i] = INFINITE_DISTANCE;
  }

  // Dealing with open tour cases. At most one of the following
  // occurs.
  if(_pbl_context.force_start and !_pbl_context.force_end){
    // Forcing first location as start, end location decided during
    // optimization.
    for(index_t i = 0; i < _matrix.size(); ++i){
      if(i != _pbl_context.start){
        _matrix[i][_pbl_context.start] = 0;
      }
    }
  }
  if(!_pbl_context.force_start and _pbl_context.force_end){
    // Forcing last location as end, start location decided during
    // optimization.
    for(index_t j = 0; j < _matrix.size(); ++j){
      if(j != _pbl_context.end){
        _matrix[_pbl_context.end][j] = 0;
      }
    }
  }
  if(_pbl_context.force_start and _pbl_context.force_end){
    // Forcing first location as start, last location as end to
    // produce an open tour.
    assert(_pbl_context.start != _pbl_context.end);
    index_t last_index = _matrix.size() - 1;
    _matrix[_pbl_context.end][_pbl_context.start] = 0;
    for(index_t j = 1; j < last_index; ++j){
      if((j != _pbl_context.start) and (j != _pbl_context.end)){
        _matrix[_pbl_context.end][j] = INFINITE_DISTANCE;
      }
    }
  }

  // Compute symmetrized matrix and update _is_symmetric flag.
  const distance_t& (*sym_f) (const distance_t&, const distance_t&) 
    = std::min<distance_t>;
  if((_pbl_context.force_start and !_pbl_context.force_end)
     or (!_pbl_context.force_start and _pbl_context.force_end)){
    // Using symmetrization with max as when only start or only end is
    // forced, the matrix has a line or a column filled with zeros.
    sym_f = std::max<distance_t>;
  }
  matrix<distance_t> m {_matrix.size()};
  for(index_t i = 0; i < m.size(); ++i){
    m[i][i] = _matrix[i][i];
    for(index_t j = i + 1; j < m.size(); ++j){
      _is_symmetric &= (_matrix[i][j] == _matrix[j][i]);
      distance_t val = sym_f(_matrix[i][j], _matrix[j][i]);
      m[i][j] = val;
      m[j][i] = val;
    }
  }
  _symmetrized_matrix = m;
  
  // Compute graph for symmetrized problem.
  _symmetrized_graph = undirected_graph<distance_t>(_symmetrized_matrix);
}

const matrix<distance_t>& tsp::get_matrix() const{
  return _matrix;
}

const matrix<distance_t>& tsp::get_symmetrized_matrix() const{
  return _symmetrized_matrix;
}

const undirected_graph<distance_t>& tsp::get_symmetrized_graph() const{
  return _symmetrized_graph;
}

const bool tsp::is_symmetric() const{
  return _is_symmetric;
}

const bool tsp::force_start() const{
  return _pbl_context.force_start;
}

const index_t tsp::get_start() const{
  return _pbl_context.start;
}

const bool tsp::force_end() const{
  return _pbl_context.force_end;
}

const index_t tsp::get_end() const{
  return _pbl_context.end;
}

std::size_t tsp::size() const{
  return _matrix.size();
}

distance_t tsp::cost(const std::list<index_t>& tour) const{
  distance_t cost = 0;
  index_t init_step = 0;        // Initialization actually never used.

  auto step = tour.cbegin();
  if(tour.size() > 0){
    init_step = *step;
  }

  index_t previous_step = init_step;
  ++step;
  for(; step != tour.cend(); ++step){
    cost += _matrix[previous_step][*step];
    previous_step = *step;
  }
  if(tour.size() > 0){
    cost += _matrix[previous_step][init_step];
  }
  return cost;
}

distance_t tsp::symmetrized_cost(const std::list<index_t>& tour) const{
  distance_t cost = 0;
  index_t init_step = 0;        // Initialization actually never used.

  auto step = tour.cbegin();
  if(tour.size() > 0){
    init_step = *step;
  }

  index_t previous_step = init_step;
  ++step;
  for(; step != tour.cend(); ++step){
    cost += _symmetrized_matrix[previous_step][*step];
    previous_step = *step;
  }
  if(tour.size() > 0){
    cost += _symmetrized_matrix[previous_step][init_step];
  }
  return cost;
}<|MERGE_RESOLUTION|>--- conflicted
+++ resolved
@@ -13,23 +13,10 @@
   _pbl_context(loader.get_pbl_context()),
   _matrix(loader.get_matrix()),
   _symmetrized_matrix(0),
-<<<<<<< HEAD
-  _is_symmetric(true),
-  _cl_args(cl_args){
-  
-  // Computing matrix with the right tool.
-  if(cl_args.use_osrm){
-    _loader 
-      = std::make_unique<osrm_wrapper>(cl_args.osrm_address, 
-                                       cl_args.osrm_port,
-                                       cl_args.osrm_profile,
-                                       cl_args.input);
-=======
   _is_symmetric(true){
 
   if(_pbl_context.force_start){
     assert(_pbl_context.start < _matrix.size());
->>>>>>> 97433690
   }
   if(_pbl_context.force_end){
     assert(_pbl_context.end < _matrix.size());
