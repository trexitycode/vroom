--- conflicted
+++ resolved
@@ -22,7 +22,6 @@
 
   vehicle(index_t id,
           boost::optional<location_t> start,
-<<<<<<< HEAD
           boost::optional<location_t> end):
     id(id),
     start(start),
@@ -56,19 +55,6 @@
 
   bool has_end() const{
     return end != boost::none || end_id;
-=======
-          boost::optional<location_t> end)
-    : id(id),
-      start(start),
-      end(end) {}
-
-  bool has_start() const {
-    return start != boost::none;
-  }
-
-  bool has_end() const {
-    return end != boost::none;
->>>>>>> 260e3f28
   }
 };
 
