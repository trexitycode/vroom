/*

This file is part of VROOM.

Copyright (c) 2015-2022, Julien Coupey.
All rights reserved (see LICENSE).

*/

#include <algorithm>
#include <numeric>

#include "structures/vroom/vehicle.h"
#include "utils/exception.h"

namespace vroom {

Vehicle::Vehicle(Id id,
                 const std::optional<Location>& start,
                 const std::optional<Location>& end,
                 std::string profile,
                 const Amount& capacity,
                 Skills skills,
                 const TimeWindow& tw,
                 const std::vector<Break>& breaks,
                 std::string description,
                 const VehicleCosts& costs,
                 double speed_factor,
                 const std::optional<size_t>& max_tasks,
                 const std::optional<UserDuration>& max_travel_time,
                 const std::optional<UserDuration>& max_distance,
                 const std::vector<VehicleStep>& input_steps)
  : id(id),
    start(start),
    end(end),
    profile(std::move(profile)),
    capacity(capacity),
    skills(std::move(skills)),
    tw(tw),
    breaks(breaks),
    description(std::move(description)),
    costs(costs),
    cost_wrapper(speed_factor, costs.per_hour),
    max_tasks(max_tasks.has_value() ? max_tasks.value() : DEFAULT_MAX_TASKS),
    max_travel_time(max_travel_time.has_value()
                      ? utils::scale_from_user_duration(max_travel_time.value())
                      : DEFAULT_MAX_TRAVEL_TIME),
<<<<<<< HEAD
    max_distance(max_distance.has_value() ? max_distance.value()
                                          : DEFAULT_MAX_DISTANCE),
    has_break_max_load(
      std::any_of(breaks.cbegin(), breaks.cend(), [](const auto& b) {
        return b.max_load.has_value();
      })) {
  if (!static_cast<bool>(start) and !static_cast<bool>(end)) {
=======
    has_break_max_load(std::ranges::any_of(breaks, [](const auto& b) {
      return b.max_load.has_value();
    })) {
  if (!static_cast<bool>(start) && !static_cast<bool>(end)) {
>>>>>>> b6942b5a
    throw InputException("No start or end specified for vehicle " +
                         std::to_string(id) + '.');
  }

  for (unsigned i = 0; i < breaks.size(); ++i) {
    const auto& b = breaks[i];

    if (break_id_to_rank.contains(b.id)) {
      throw InputException("Duplicate break id: " + std::to_string(b.id) + ".");
    }
    break_id_to_rank[b.id] = i;

    if (b.max_load.has_value() &&
        b.max_load.value().size() != capacity.size()) {
      throw InputException("Inconsistent break max_load size for break: " +
                           std::to_string(b.id) + ".");
    }
  }

  if (!input_steps.empty()) {
    // Populating steps. We rely on always having start and end steps
    // in input, so just add them if they're missing.
    using enum STEP_TYPE;

    steps.reserve(input_steps.size() + 2);

    unsigned rank_after_start = 0;
    if (input_steps.front().type == START) {
      steps.push_back(input_steps.front());
      rank_after_start = 1;
    } else {
      steps.emplace_back(START);
    }

    for (unsigned i = rank_after_start; i < input_steps.size(); ++i) {
      if (input_steps[i].type == START) {
        throw InputException("Unexpected start in input steps for vehicle " +
                             std::to_string(id) + ".");
      }
      if (input_steps[i].type == END && (i != input_steps.size() - 1)) {
        throw InputException("Unexpected end in input steps for vehicle " +
                             std::to_string(id) + ".");
      }

      steps.push_back(input_steps[i]);
    }

    if (steps.back().type != END) {
      steps.emplace_back(END);
    }
  }
}

bool Vehicle::has_start() const {
  return static_cast<bool>(start);
}

bool Vehicle::has_end() const {
  return static_cast<bool>(end);
}

bool Vehicle::has_same_locations(const Vehicle& other) const {
  bool same = (this->has_start() == other.has_start()) &&
              (this->has_end() == other.has_end());

  if (same && this->has_start()) {
    same = this->start.value() == other.start.value();
  }

  if (same && this->has_end()) {
    same = this->end.value() == other.end.value();
  }

  return same;
}

bool Vehicle::has_same_profile(const Vehicle& other) const {
  return (this->profile == other.profile) &&
         (this->cost_wrapper.get_discrete_duration_factor() ==
          other.cost_wrapper.get_discrete_duration_factor());
}

bool Vehicle::cost_based_on_duration() const {
  return cost_wrapper.cost_based_on_duration();
}

Duration Vehicle::available_duration() const {
  Duration available = tw.end - tw.start;

  Duration breaks_duration =
    std::accumulate(breaks.begin(),
                    breaks.end(),
                    0,
                    [](auto sum, const auto& b) { return sum + b.service; });

  assert(breaks_duration <= available);

  return available - breaks_duration;
}

Index Vehicle::break_rank(Id break_id) const {
  auto search = break_id_to_rank.find(break_id);
  assert(search != break_id_to_rank.end());
  return search->second;
}

} // namespace vroom<|MERGE_RESOLUTION|>--- conflicted
+++ resolved
@@ -45,20 +45,12 @@
     max_travel_time(max_travel_time.has_value()
                       ? utils::scale_from_user_duration(max_travel_time.value())
                       : DEFAULT_MAX_TRAVEL_TIME),
-<<<<<<< HEAD
     max_distance(max_distance.has_value() ? max_distance.value()
                                           : DEFAULT_MAX_DISTANCE),
-    has_break_max_load(
-      std::any_of(breaks.cbegin(), breaks.cend(), [](const auto& b) {
-        return b.max_load.has_value();
-      })) {
-  if (!static_cast<bool>(start) and !static_cast<bool>(end)) {
-=======
     has_break_max_load(std::ranges::any_of(breaks, [](const auto& b) {
       return b.max_load.has_value();
     })) {
   if (!static_cast<bool>(start) && !static_cast<bool>(end)) {
->>>>>>> b6942b5a
     throw InputException("No start or end specified for vehicle " +
                          std::to_string(id) + '.');
   }
